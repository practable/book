--- conflicted
+++ resolved
@@ -919,7 +919,6 @@
 	return a, nil
 }
 
-<<<<<<< HEAD
 func (s *Store) GetBookingsFor(user string) ([]Booking, error) {
 
 	if _, ok := s.Users[user]; !ok {
@@ -1017,12 +1016,6 @@
 }
 
 // CheckBooking returns nil error if booking is ok, or an error and a slice of messages describing issues
-=======
-
-// Methods to administer the store, e.g. export and reload bookings....
-
-// CheckBooking ensures that each booking references existing entities
->>>>>>> cf666e4e
 func (s *Store) CheckBooking(b Booking) (error, []string) {
 
 	msg := []string{}
@@ -1040,16 +1033,9 @@
 	if b.User == "" {
 		msg = append(msg, b.Name+" missing user")
 	}
-<<<<<<< HEAD
-	if (b.When == interval.Interval{
-		Start: interval.ZeroTime,
-		End:   interval.ZeroTime,
-	}) {
-		msg = append(msg, "missing when")
-=======
-	if (b.When == interval.Interval{}){
-		msg = append(msg, b.Name + " missing when")
->>>>>>> cf666e4e
+
+	if (b.When == interval.Interval{}) {
+		msg = append(msg, b.Name+" missing when")
 	}
 
 	if len(msg) > 0 {
@@ -1062,12 +1048,8 @@
 	if _, ok := s.Slots[b.Slot]; !ok {
 		msg = append(msg, b.Name+" slot "+b.Slot+" not found")
 	}
-<<<<<<< HEAD
-
-	// we don't check whether users exist, because we create them as needed
-=======
-	// User not found is ok, because they will be created when the booking is made
->>>>>>> cf666e4e
+
+	// we don't check whether user exists, because we create them as needed
 
 	if len(msg) > 0 {
 		return errors.New("missing references"), msg
@@ -1076,11 +1058,7 @@
 	return nil, []string{}
 }
 
-<<<<<<< HEAD
 // ExportBookings returns a map of all current/future bookings
-=======
-// ExportBookings returns a map by name of current/future bookings 
->>>>>>> cf666e4e
 func (s *Store) ExportBookings() map[string]Booking {
 
 	s.Lock()
@@ -1099,12 +1077,9 @@
 // each booking must be valid for the manifest, i.e. all
 // references to other entities must be valid.
 // Note that the manifest should be set first
-<<<<<<< HEAD
-=======
 // Diaries need to be cleared by cancelling bookings to refund
 // usage to  users before making the replacement bookings through
 // the standard method
->>>>>>> cf666e4e
 func (s *Store) ReplaceBookings(bm map[string]Booking) (error, []string) {
 	s.Lock()
 	defer s.Unlock()
@@ -1160,11 +1135,7 @@
 	return nil, []string{}
 }
 
-<<<<<<< HEAD
-// ExportBookings returns a map of all old bookings
-=======
 // ExportOldBookings returns a map by name of old bookings
->>>>>>> cf666e4e
 func (s *Store) ExportOldBookings() map[string]Booking {
 	s.Lock()
 	defer s.Unlock()
@@ -1178,12 +1149,7 @@
 	return bm
 }
 
-<<<<<<< HEAD
 // ReplaceOldBookings will replace the map of old bookings with the supplied list or return an error if the bookings have issues. All existing users are deleted, and replaced with users with usages that match the old bookings
-//
-=======
-// ReplaceOldBookings removes all old bookings, and replaces them with given map
->>>>>>> cf666e4e
 func (s *Store) ReplaceOldBookings(bm map[string]Booking) (error, []string) {
 	s.Lock()
 	defer s.Unlock()
@@ -1209,21 +1175,16 @@
 	// no need to handle any diaries or cancellations, because these are old bookings
 	s.OldBookings = make(map[string]*Booking)
 
-<<<<<<< HEAD
 	// we don't refund any usages because we are removing all users too (will remake them to match replacemenet old bookings)
 	s.Users = make(map[string]*User)
 
 	// Map the bookings, and create new users and usage trackers to reflect the updated "old bookings"
-=======
-	// Map the bookings
->>>>>>> cf666e4e
 	for k, v := range bm {
 
 		ob := v //make local copy so we can get a pointer detached from the loop variable
 
 		s.OldBookings[k] = &ob
 
-<<<<<<< HEAD
 		// add new user if does not exist
 		if _, ok := s.Users[ob.User]; !ok {
 			s.Users[ob.User] = NewUser()
@@ -1259,8 +1220,6 @@
 		// replace edited user in map
 		s.Users[ob.User] = u
 
-=======
->>>>>>> cf666e4e
 	}
 
 	return nil, []string{}
@@ -1317,8 +1276,6 @@
 // rather than an adjustment to their old usage value.
 func (s *Store) ReplaceUsers(u map[string]UserExternal) (error, []string) {
 	return errors.New("not implemented"), []string{}
-<<<<<<< HEAD
-=======
 }
 
 // ReplaceUsersPolicies allows administrators to add and remove policies from
@@ -1331,12 +1288,12 @@
 	defer s.Unlock()
 
 	msg := []string{}
-	
+
 	for k, v := range u {
 		// check all policies exist
 		for _, p := range v {
 			if _, ok := s.Policies[p]; !ok {
-				msg = append(msg, "user " + k + " policy " + p +" does not exist")
+				msg = append(msg, "user "+k+" policy "+p+" does not exist")
 			}
 		}
 	}
@@ -1349,14 +1306,11 @@
 		u := s.Users[k]
 		pm := make(map[string]bool)
 		for _, p := range v {
-			pm[p]=true
+			pm[p] = true
 		}
 		u.Policies = pm
-		
-	}
-	
-	
-	
+
+	}
+
 	return nil, []string{}
->>>>>>> cf666e4e
 }